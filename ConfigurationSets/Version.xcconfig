--- conflicted
+++ resolved
@@ -16,10 +16,4 @@
 // along with this program. If not, see http://www.gnu.org/licenses/.
 // 
 
-
-
-<<<<<<< HEAD
-WIRE_SHORT_VERSION = 2.41
-=======
-WIRE_SHORT_VERSION = 2.40
->>>>>>> e0efd5b3
+WIRE_SHORT_VERSION = 2.41