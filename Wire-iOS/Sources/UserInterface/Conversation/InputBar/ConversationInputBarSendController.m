--- conflicted
+++ resolved
@@ -127,11 +127,8 @@
         
         ZMUser *user = (ZMUser *) participant;
         
-<<<<<<< HEAD
-        ZMConversation *conversation = [ZMConversation existingOneOnOneConversationWithUser:user inUserSession:[ZMUserSession sharedSession]];
-=======
         ZMConversation *conversation = [user oneToOneConversationInTeam:ZMUser.selfUser.team];
->>>>>>> 9f18b3e4
+
         [[ZMUserSession sharedSession] enqueueChanges:^{
             [conversation appendKnock];
             [[Analytics shared] tagMediaActionCompleted:ConversationMediaActionPing inConversation:self.conversation];
