--- conflicted
+++ resolved
@@ -154,15 +154,12 @@
     }
     
     self.addressBookUploadLogicHandled = YES;
-    
-<<<<<<< HEAD
-=======
+
     // We should not even try to access address book when in a team
     if (ZMUser.selfUser.hasTeam) {
         return;
     }
     
->>>>>>> 9f18b3e4
     if ([[AddressBookHelper sharedHelper] isAddressBookAccessGranted]) {
         // Re-check if we need to start AB search
         [[AddressBookHelper sharedHelper] startRemoteSearchWithCheckingIfEnoughTimeSinceLast:YES];
