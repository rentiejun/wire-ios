--- conflicted
+++ resolved
@@ -25,18 +25,16 @@
     func validationSucceed(sender: UITextField)
 }
 
-<<<<<<< HEAD
 class AccessoryTextField : UITextField {
-    let textFieldValidator: TextFieldValidator
-    public var textFieldValidationDelegate: AccessoryTextFieldDelegate?
-=======
     enum Kind {
         case email
         case name
         case password
         case unknown
     }
->>>>>>> 841e4cd5
+
+    let textFieldValidator: TextFieldValidator
+    public var textFieldValidationDelegate: AccessoryTextFieldDelegate?
 
     static let enteredTextFont = FontSpec(.normal, .regular, .inputText).font!
     static let placeholderFont = FontSpec(.small, .semibold).font!
@@ -72,21 +70,8 @@
 
     /// init with type for keyboard style and validator type
     ///
-<<<<<<< HEAD
-    /// - Parameter textFieldType: the type for text field. If not set, default value .unknown is applied.
-    convenience init(textFieldType: TextFieldType?) {
-        self.init()
-
-        if let textFieldType = textFieldType {
-            self.textFieldType = textFieldType
-        }
-    }
-
-    init() {
-=======
     /// - Parameter kind: the type for text field
     init(kind: Kind = .unknown) {
->>>>>>> 841e4cd5
         let leftInset: CGFloat = 24
 
         var topInset: CGFloat = 0
@@ -99,11 +84,9 @@
         }
 
         placeholderInsets = UIEdgeInsets(top: topInset, left: leftInset, bottom: 0, right: 16)
-<<<<<<< HEAD
         textFieldValidator = TextFieldValidator()
-=======
+
         self.kind = kind
->>>>>>> 841e4cd5
 
         super.init(frame: .zero)
 
@@ -175,7 +158,7 @@
     // MARK:- text validation
 
     func textFieldDidChange(textField: UITextField){
-        textFieldValidator.textDidChange(text: textField.text, textFieldType: self.textFieldType)
+        textFieldValidator.textDidChange(text: textField.text, textFieldType: self.kind)
     }
 
     // MARK:- placeholder
